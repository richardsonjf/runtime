﻿<Project Sdk="Microsoft.NET.Sdk">
  <Import Project="$([MSBuild]::GetDirectoryNameOfFileAbove($(MSBuildThisFileDirectory), dir.props))\dir.props" />
  <PropertyGroup>
    <TargetFramework>netcoreapp2.0</TargetFramework>
    <RuntimeFrameworkVersion>2.0.0-preview2-25309-07</RuntimeFrameworkVersion>
    <PackagingToolsInsufficientSDKVersion>false</PackagingToolsInsufficientSDKVersion>
  </PropertyGroup>
  <Import Project="$([MSBuild]::GetDirectoryNameOfFileAbove($(MSBuildThisFileDirectory), dir.targets))\dir.targets" />
  <ItemGroup>
<<<<<<< HEAD
    <Compile Update="Resources\helpSR.Designer.cs">
      <DesignTime>True</DesignTime>
      <AutoGen>True</AutoGen>
      <DependentUpon>helpSR.resx</DependentUpon>
    </Compile>
  </ItemGroup>
  <ItemGroup>
    <EmbeddedResource Update="Resources\helpSR.resx">
      <Generator>ResXFileCodeGenerator</Generator>
      <LastGenOutput>helpSR.Designer.cs</LastGenOutput>
=======
    <Compile Update="Resources\SR.Designer.cs">
      <DesignTime>True</DesignTime>
      <AutoGen>True</AutoGen>
      <DependentUpon>SR.resx</DependentUpon>
    </Compile>
  </ItemGroup>
  <ItemGroup>
    <EmbeddedResource Update="Resources\SR.resx">
      <Generator>ResXFileCodeGenerator</Generator>
      <LastGenOutput>SR.Designer.cs</LastGenOutput>
>>>>>>> 67f08b5f
    </EmbeddedResource>
  </ItemGroup>
</Project><|MERGE_RESOLUTION|>--- conflicted
+++ resolved
@@ -7,29 +7,10 @@
   </PropertyGroup>
   <Import Project="$([MSBuild]::GetDirectoryNameOfFileAbove($(MSBuildThisFileDirectory), dir.targets))\dir.targets" />
   <ItemGroup>
-<<<<<<< HEAD
-    <Compile Update="Resources\helpSR.Designer.cs">
-      <DesignTime>True</DesignTime>
-      <AutoGen>True</AutoGen>
-      <DependentUpon>helpSR.resx</DependentUpon>
-    </Compile>
-  </ItemGroup>
-  <ItemGroup>
-    <EmbeddedResource Update="Resources\helpSR.resx">
-      <Generator>ResXFileCodeGenerator</Generator>
-      <LastGenOutput>helpSR.Designer.cs</LastGenOutput>
-=======
     <Compile Update="Resources\SR.Designer.cs">
       <DesignTime>True</DesignTime>
       <AutoGen>True</AutoGen>
       <DependentUpon>SR.resx</DependentUpon>
     </Compile>
   </ItemGroup>
-  <ItemGroup>
-    <EmbeddedResource Update="Resources\SR.resx">
-      <Generator>ResXFileCodeGenerator</Generator>
-      <LastGenOutput>SR.Designer.cs</LastGenOutput>
->>>>>>> 67f08b5f
-    </EmbeddedResource>
-  </ItemGroup>
 </Project>